--- conflicted
+++ resolved
@@ -9,11 +9,7 @@
 from exceptions import InvalidLanguageModelException
 from scipy.special import logsumexp
 from scipy.special import softmax
-<<<<<<< HEAD
-import sys
-=======
 import time
->>>>>>> 4af8f28e
 from collections import defaultdict
 
 
@@ -274,7 +270,6 @@
                 with torch.no_grad():
                     logits = self.model(tokens_tensor).logits
                     log_probs = torch.log_softmax(logits[:, -1, :], dim=1).to("cpu")
-                self.predict_inference_ns += time.time_ns() - before_inference_ns
 
                 for j in range(current_batch):
                     before_prep_vocab_ns = time.time_ns()
@@ -357,27 +352,7 @@
 
         next_char_pred[BACKSPACE_CHAR] = 0.0
 
-        end_ns = time.time_ns()
-        self.predict_start_ns += before_search_ns - start_ns
-        self.predict_search_ns += after_search_ns - before_search_ns
-        self.predict_end_ns += end_ns - after_search_ns
-        self.predict_total_ns += end_ns - start_ns
-
         return list(sorted(next_char_pred.items(), key=lambda item: item[1], reverse=True))
-
-    def dump_predict_times(self) -> None:
-        """Print some stats about the prediction timing"""
-        print(f"Predict %: start {self.predict_start_ns / self.predict_total_ns * 100.0:.3f} "
-              f"search {self.predict_search_ns / self.predict_total_ns * 100.0:.3f} "
-              f"search_inner {self.predict_search_inner_ns / self.predict_total_ns * 100.0:.3f} "
-              f"create_sequence {self.predict_create_sequence_ns / self.predict_total_ns * 100.0:.3f} "
-              f"inference {self.predict_inference_ns / self.predict_total_ns * 100.0:.3f} "
-              f"prep_vocab {self.predict_prep_vocab_ns / self.predict_total_ns * 100.0:.3f} "              
-              f"create_prefixes {self.predict_create_prefixes_ns / self.predict_total_ns * 100.0:.3f} "              
-              f"create_prefixes_top {self.predict_create_prefixes_top_ns / self.predict_total_ns * 100.0:.3f} "              
-              f"create_prefixes_longer {self.predict_create_prefixes_longer_ns / self.predict_total_ns * 100.0:.3f} "              
-              f"create_prefixes_shorter {self.predict_create_prefixes_shorter_ns / self.predict_total_ns * 100.0:.3f} "              
-              f"end {self.predict_end_ns / self.predict_total_ns * 100.0:.3f}")
 
     def update(self) -> None:
         """Update the model state"""
