#!/usr/bin/env python
# Calculates per-character perplexity on a set of sentences using a language model.
# Supports the following types of models:
#   1) Uniform language model, same probability for every symbol in the vocabulary
#   2) N-gram language model via the KenLM library, ARPA or KenLM format file
#   3) Causal LLM using subword tokenization, Hugging Face model support by the automodel
#   4) Causal LLM using byte tokenization, Hugging Face ByGPT5 model: https://github.com/potamides/uniformers
#   5) Mixture model using linear interpolation, mixture of the above types
#   6) Causal LLM with a classification layer, requires downstream task training using AutoModelForSequenceClassification

from ngram import NGramLanguageModel
from mixture import MixtureLanguageModel
from causal import CausalLanguageModel
from seq2seq import Seq2SeqLanguageModel
from causal_byte import CausalByteLanguageModel
from uniform import UniformLanguageModel
from classifier import ClassifierLanguageModel
from math import log10
from timeit import default_timer as timer
import argparse
import string
import json
import numpy as np
from sys import exit
from scipy.stats import bootstrap
from datetime import datetime
from os import path
from language_model import SPACE_CHAR
from language_model import alphabet
from socket import gethostname
from torch import set_num_threads
from psutil import cpu_count
import sys

if __name__ == "__main__":

    parser = argparse.ArgumentParser()
    parser.add_argument("--verbose", type=int, default=0,
                        help="0: Only output model averages\n1: Output results from each phrase\n2: Output results from each character")
    parser.add_argument("--model", type=int, required=True,
                        help=("3: KenLM n-gram\n4: Causal Hugging Face\n5: Seq2Seq\n6: Mixture (Causal/Ngram\n7: Causal Byte\n8: Uniform\n9: Mix (Casual Byte/Ngram)\n10: Classifier"))
    parser.add_argument("--phrases", type=str, required=True,
                        help="Phrase set filename")
    parser.add_argument("--model-name",
                        help="Model name of causal model")
    parser.add_argument("--model-dir",
                        help="Local directory to load fine-tuned causal model")
    parser.add_argument("--use-mps",
                        action="store_true",
                        help="Use MPS Apple Silicon GPU during inference")
    parser.add_argument("--use-cuda",
                        action="store_true",
                        help="Use CUDA GPU during inference")
    parser.add_argument("--left-context", default="",
                        help="left language model context for causal model")
    parser.add_argument("--left-context-file", default="",
                        help="name of file containing the left language model context for causal model. Context using --left-context takes priority.")
    parser.add_argument("--add-char", action="append", dest="extra_chars",
                        help="add character to symbol set")
    parser.add_argument("--time-outliers", action="store_true",
                        help="print time outliers at end")
    parser.add_argument("--stats-file",
                        help="write summary stats to specified file")
    parser.add_argument("--stats-extra",
                        help="extra string to write to stats file as first column")
    parser.add_argument("--phrase-limit", type=int,
                        help="max phrases to evaluate")
    parser.add_argument("--beam-width", type=int,
                        help="search beam width for causal LM, recommended value = 8")
    parser.add_argument("--max-completed", type=int,
                        help="stop causal LM search after this many completed hypotheses, recommended value = 32000")
    parser.add_argument("--ppl-file",
                        help="output sentence and ppl to a file")
    parser.add_argument("--symbol-file",
                        help="output symbol log probs to a file")
    parser.add_argument("--json-file",
                        help="Output overall model data to JSON file with specified file name.")
    parser.add_argument("--fp16", action="store_true",
                        help="convert model to fp16 (CUDA only)")
    parser.add_argument("--mixed-case-context", action="store_true", default=False,
                        help="use mixed case left context")
    parser.add_argument("--case-simple", action="store_true", default=False,
                        help="simple automatic casing of let context")
    parser.add_argument("--ngram-lm",
                        help="ngram model to load")
    parser.add_argument("--ngram-mix", type=float, default=0.5,
                        help="mixture weight for ngram in mixture models")
    parser.add_argument("--srilm-file",
                        help="output SRILM debug 2 log file")
    parser.add_argument("--skip-norm", action="store_true", default=False,
                        help="skip normalization over symbols for n-gram model, for matching SRILM output when using LM with extra symbols")
    parser.add_argument("--num-cores", type=int,
                        help="limit pytorch to specified number of cores")
    parser.add_argument("--bootstrap-samples", type=int, default=9999,
                        help="number of samples to use for bootstrap estimates")
    parser.add_argument("--bootstrap-method", default="BCa",
                        help="method to use for bootstrap, BCa | basic | percentile")
<<<<<<< HEAD
    parser.add_argument("--lora", action="store_true", default=False, help="use LoRA adapter with base model")
    parser.add_argument("--lora-path", help="huggingface or local path to LoRA adapter")
=======
    parser.add_argument("--drop-start-end-words", action="store_true",
                        help="drop <s> and </s> words from phrases")
    parser.add_argument("--skip-oov-symbols", action="store_true",
                        help="skip symbols that aren't in our symbol set")
>>>>>>> 237ba730

    args = parser.parse_args()

    verbose = args.verbose
    model = args.model
    phrases = args.phrases

    if args.lora and not model == 4:
        print("ERROR: LoRA adapter is only currently supported for causal model")
        exit(1)

    if args.lora and not args.lora_path:
        print("ERROR: To use a LoRA adapter you must specify the adapter path using --lora-path. --model-name specifies the base model.")
        exit(1)
    
    if model == 3 and not args.ngram_lm:
        print("ERROR: For n-gram model you must specify filename of model using --ngram-lm")
        exit(1)

    if model == 4 and not args.model_name:
        print("ERROR: For causal model you must specify name of model using --model-name")
        exit(1)

    if (model == 6 or model == 9) and (not args.model_name or not args.ngram_lm):
        print(f"ERROR: For mixture model you must specify name of causal LLM using --model-name and ngram LM using --ngram-lm")
        exit(1)

    if model == 7 and not args.model_name:
        print("ERROR: For causal byte model you must specify name of model using --model-name")
        exit(1)

    if model == 10 and not args.model_name:
        print("ERROR: For classifier model you must specify name of model using --model-name")
        exit(1)
        
    if args.case_simple and not args.mixed_case_context:
        print(f"WARNING: You should probably also set --mixed-case-context with --case-simple")

    # Handy stuff to print out in our log files
    print(f"START: {datetime.now()}")
    print(f"ARGS: {args}")
    print(f"HOSTNAME: {gethostname()}")

    rng = np.random.default_rng(234893458942534)

    if args.num_cores:
        # User has specified their desired number of cores
        set_num_threads(args.num_cores)
        print(f"Limiting pytorch to {args.num_cores} cores")
    elif args.use_cuda:
        # Testing showed more CPU cores did not improve inference speed when a GPU is being used
        set_num_threads(1)
        print(f"Using CUDA, limiting pytorch to 1 core. You can override with --num-cores but might no speed things up")
    else:
        # Testing showed CPU only inference didn't get faster after 32 cores
        physical_cores = cpu_count(logical=False)
        max_useful_cores = 32
        if physical_cores > max_useful_cores:
            set_num_threads(max_useful_cores)
            print(f"Limiting pytorch to {max_useful_cores} cores. You can override with --num-cores but might no speed things up")
    
    if args.left_context_file != "" and args.left_context == "":
        try:
            with open(args.left_context_file, "r", encoding="utf-8") as f:
                contents = ""
                for line in f:
                    if line not in string.whitespace:
                        contents += f" {line.rstrip()}"
                contents = contents.strip()
                args.left_context = contents
        except FileNotFoundError:
            print("CANNOT OPEN LEFT CONTEXT FILE {args.left_context_file}")
    sys.stdout.flush()

    # Allow passing in of space characters in the context using <sp> word
    args.left_context = args.left_context.replace("<sp>", " ")
    print(f"Prediction left context: '{args.left_context}'")
    sys.stdout.flush()

    device = "cpu"
    if args.use_mps:
        device = "mps"
    elif args.use_cuda:
        device = "cuda"

    # Read in the phrase file
    phrase_file = open(phrases, "r")
    phrases = phrase_file.readlines()
    phrase_file.close()
    # Optional drop start and end words from a test set file
    if args.drop_start_end_words:
        phrases = [phrase.replace("<s> ", "").replace(" </s>", "") for phrase in phrases]

    # We may want to limit to only the first so many phrases
    if args.phrase_limit:
        while len(phrases) > args.phrase_limit:
            phrases.pop()

    lm = None

    ppl_file = None
    if args.ppl_file:
        ppl_file = open(args.ppl_file, "w")

    # Optional output of a log file in the same format as SRILM at debug level 2.
    # This allows us to compute a mixture weight based on the multiple log files using compute-best-mix script.
    srilm_file = None
    if args.srilm_file:
        srilm_file = open(args.srilm_file, "w")

    start = timer()

    symbol_set = alphabet()
    if args.extra_chars:
        for char in args.extra_chars:
            symbol_set += char
        print(f"Modified symbol_set: {symbol_set}")

    if model == 3:
        lm = NGramLanguageModel(symbol_set, args.ngram_lm, args.skip_norm)
    elif model == 4:
        lm = CausalLanguageModel(symbol_set=symbol_set,
                                 lang_model_name=args.model_name,
                                 lm_device=device,
                                 lm_path=args.model_dir,
                                 lm_left_context=args.left_context,
                                 beam_width=args.beam_width,
                                 fp16=args.fp16,
                                 mixed_case_context=args.mixed_case_context,
                                 case_simple=args.case_simple,
                                 max_completed=args.max_completed,
                                 lora=args.lora,
                                 lora_path=args.lora_path)
    elif model == 5:
        lm = Seq2SeqLanguageModel(symbol_set=symbol_set,
                                  lang_model_name=args.model_name,
                                  lm_device=device,
                                  lm_path=args.model_dir,
                                  lm_left_context=args.left_context)
    elif model == 6:
        lm = MixtureLanguageModel(symbol_set=symbol_set,
                                  lm_types=["CAUSAL", "NGRAM"],
                                  lm_weights=[1.0 - args.ngram_mix, args.ngram_mix],
                                  lm_params=[{"lang_model_name": args.model_name,
                                             "lm_device": device,
                                             "lm_path": args.model_dir,
                                             "lm_left_context": args.left_context,
                                             "beam_width": args.beam_width,
                                             "fp16": args.fp16,
                                             "mixed_case_context": args.mixed_case_context,
                                             "case_simple": args.case_simple,
                                             "max_completed": args.max_completed,
                                            },
                                            {"lm_path": args.ngram_lm}])
    elif model == 7:
        lm = CausalByteLanguageModel(symbol_set=symbol_set,
                                     lang_model_name=args.model_name,
                                     lm_device=device,
                                     lm_path=args.model_dir,
                                     lm_left_context=args.left_context,
                                     fp16=args.fp16,
                                     mixed_case_context=args.mixed_case_context,
                                     case_simple=args.case_simple)
    elif model == 8:
        lm = UniformLanguageModel(symbol_set=symbol_set)
    elif model == 9:
        lm = MixtureLanguageModel(symbol_set=symbol_set,
                                  lm_types=["CAUSALBYTE", "NGRAM"],
                                  lm_weights=[1.0 - args.ngram_mix, args.ngram_mix],
                                  lm_params=[{"lang_model_name": args.model_name,
                                             "lm_device": device,
                                             "lm_path": args.model_dir,
                                             "lm_left_context": args.left_context,
                                             "fp16": args.fp16,
                                             "mixed_case_context": args.mixed_case_context,
                                             "case_simple": args.case_simple,
                                            },
                                            {"lm_path": args.ngram_lm}])
    elif model == 10:
        lm = ClassifierLanguageModel(symbol_set=symbol_set,
                                     lang_model_name=args.model_name,
                                     lm_path=args.model_dir,
                                     lm_device=device,
                                     lm_left_context=args.left_context,
                                     beam_width=args.beam_width,
                                     fp16=args.fp16,
                                     mixed_case_context=args.mixed_case_context,
                                     case_simple=args.case_simple)
    else:
        parser.print_help()
        exit()

    print(f"Model load time = {timer() - start:.2f}")

    phrase_count = 0
    sum_per_symbol_logprob = 0.0
    zero_prob = 0
    overall_predict_time_arr = np.array([])
    overall_predict_details_arr = np.array([])
    skipped_symbols = 0

    start = timer()

    sum_log_prob = 0.0
    sum_symbols = 0
    all_symbol_log_probs = []
    all_sentence_ppls = []

    # Iterate over phrases
    for phrase in phrases:
        symbols = 0
        accum = 0.0
        sent_ppl = 0.0

        sentence = phrase.strip()
        if len(sentence) > 0:
            accum = 0.0

            # Phrase-level output
            if verbose >= 1:
                print(f"sentence = '{sentence}'")

            # Split into characters
            tokens = sentence.split()

            # Optional stripped of symbols not in our set
            if args.skip_oov_symbols:
                tokens_stripped = [token for token in tokens if token.upper() in symbol_set or token == "<sp>"]
                skipped_symbols += len(tokens) - len(tokens_stripped)
                tokens = tokens_stripped

            symbols = len(tokens)

            # SRILM starts with the sentence being evaluated
            if srilm_file:
                for (i, symbol) in enumerate(tokens):
                    if i > 0:
                        srilm_file.write(" ")
                    srilm_file.write(symbol.replace("_", "<sp>"))
                srilm_file.write("\n")

            # Initial previous token is the start symbol, initial context empty
            prev_token = "<s>"
            context = ""

            predict_time_arr = np.array([])
            predict_details_arr = np.array([])

            # Iterate over characters in phrase
            for (i, token) in enumerate(tokens):
                start_predict = timer()
                correct_char = ""

                # BciPy treats space as underscore
                if (token == "<sp>"):
                    token = SPACE_CHAR
                    correct_char = SPACE_CHAR
                else:
                    correct_char = token.upper()
                score = 0.0
                next_char_pred = lm.state_update(list(context))

                predict_time = timer() - start_predict
                predict_time_arr = np.append(predict_time_arr, predict_time)
                predict_details_arr = np.append(predict_details_arr,
                                                f"sentence = {sentence}, index = {i}, p( {token} | {prev_token} )")

                # Find the probability for the correct character
                p = next_char_pred[[c[0] for c in next_char_pred].index(correct_char)][1]
                if p == 0:
                    zero_prob += 1
                    accum = 1
                    if verbose >= 2:
                        print(f"p( {token} | {prev_token} ...) = 0")
                        print(f"prediction time = {predict_time:.6f}")
                    break
                else:
                    score = log10(p)

                    # Character-level output
                    if verbose >= 2:
                        print(f"p( {token} | {prev_token} ...) = {p:.6f} [ {score:.6f} ]")
                        print(f"prediction time = {predict_time:.6f}")

                # SRILM line for a character looks like: "	p( w | <s> ) 	= [2gram] 0.095760 [ -1.018816 ]"
                if srilm_file:
                    extra = ""
                    if i > 0:
                        extra = " ..."
                    # The 1gram bit is only relevant for the n-gram, we'll just hard code to 1gram for everything
                    srilm_file.write(f"\tp( {token.replace('_', '<sp>')} | {prev_token.replace('_', '<sp>')}{extra}) \t= [1gram] {p:.6f} [ {score:.6f} ]\n")

                accum += score
                prev_token = token
                context += token
                all_symbol_log_probs.append(score)

            # Compute summary stats on prediction times for this phrase
            per_symbol_time = np.average(predict_time_arr)
            phrase_std = np.std(predict_time_arr)
            phrase_max = np.max(predict_time_arr)
            phrase_min = np.min(predict_time_arr)

            # Add this phrase's prediction times to overall array
            overall_predict_time_arr = np.append(overall_predict_time_arr, predict_time_arr, axis=None)
            overall_predict_details_arr = np.append(overall_predict_details_arr, predict_details_arr, axis=None)

            if accum == 1:
                if verbose >= 1:
                    print("Zero-prob event encountered, terminating phrase")
                    print(f"per-symbol prediction time = {per_symbol_time:.6f} +/- {phrase_std:.6f} [{phrase_min:.6f}, "
                          f"{phrase_max:.6f}]\n")
            else:
                per_symbol_logprob = accum / symbols
                sent_ppl = pow(10, -1 * per_symbol_logprob)

                all_sentence_ppls.append(sent_ppl)

                # Phrase-level output
                if verbose >= 1:
                    print(f"sum logprob = {accum:.4f}, per-symbol logprob = {per_symbol_logprob:.4f}, ppl = {sent_ppl:.4f}")
                    print(f"per-symbol prediction time = {per_symbol_time:.6f} +/- {phrase_std:.6f} [{phrase_min:.6f}, {phrase_max:.6f}]\n")

                sum_per_symbol_logprob += per_symbol_logprob
                phrase_count += 1

                # Optional output to a file with a sentence and its ppl and log prob
                if ppl_file:
                    ppl_file.write(f"{sent_ppl:.4f}\t{accum:.4f}\t{sentence}\n")
                    ppl_file.flush()

                # To calculate the overall file perplexity, we need the sum of log probs of all sentences.
                # This is how SRILM does it and makes it less sensitive to particular outlier sentences.
                sum_log_prob += accum
                sum_symbols += symbols

        # SRILM state for the sentence
        if srilm_file:
            srilm_file.write(f"0 sentences, {symbols} words, 0 OOVs\n")
            srilm_file.write(f"0 zeroprobs, logprob= {accum:.4f} ppl= {sent_ppl:.3f} ppl1= {sent_ppl:.3f}\n")
            srilm_file.write("\n")
            srilm_file.flush()

        sys.stdout.flush()
    inference_time = timer() - start

    if ppl_file:
        ppl_file.close()

    overall_per_symbol_time = np.average(overall_predict_time_arr)
    overall_std_time = np.std(overall_predict_time_arr)
    overall_min_time = np.min(overall_predict_time_arr)
    overall_max_time = np.max(overall_predict_time_arr)

    ci_floor = overall_per_symbol_time - (2 * overall_std_time)
    ci_ceiling = overall_per_symbol_time + (2 * overall_std_time)

    ppl = float("+inf")
    if sum_symbols > 0:
        ppl = pow(10, -1 * sum_log_prob / sum_symbols)

    # SRILM final overall stats lines
    if srilm_file:
        srilm_file.write(f"file {args.phrases}: 0 sentences, {sum_symbols} words, 0 OOVs\n")
        srilm_file.write(f"0 zeroprobs, logprob= {sum_log_prob:.4f} ppl= {ppl:.3f} ppl1= {ppl:.3f}\n")
        srilm_file.close()

    avg_sentence_ppl = np.average(all_sentence_ppls)

    # Model-level output
    print(f"OVERALL \
        \nphrases = {phrase_count}, \
        \nzero-prob events = {zero_prob} \
        \nper-symbol prediction time = {overall_per_symbol_time:.6f} +/- {overall_std_time:.6f} [{overall_min_time:.6f}, {overall_max_time:.6f}] \
        \n95% CI = [{ci_floor:.6f}, {ci_ceiling:.6f}] \
        \ninference time = {inference_time:.2f}\
        \nsum logprob = {sum_log_prob:.2f} \
        \nsum symbols = {sum_symbols} \
        \nskipped symbols = {skipped_symbols} \
        \nmean symbol log prob = {np.average(all_symbol_log_probs):.4f} \
        \nmean sentence ppl = {avg_sentence_ppl:.4f} \
        \nppl = {ppl:.4f}")
    sys.stdout.flush()

    if args.json_file:
        output_dict = {}
        output_dict["phrases"] = phrase_count
        output_dict["zero_prob_events"] = zero_prob
        output_dict["per_symbol_predict_time"] = f"{overall_per_symbol_time:.6f} +/- {overall_std_time:.6f} [{overall_min_time:.6f}, {overall_max_time:.6f}]"
        output_dict["confidence_interval"] = f"[{ci_floor:.6f}, {ci_ceiling:.6f}]"
        output_dict["inference_time"] = round(inference_time, 2)
        output_dict["sum_log_prob"] = round(sum_log_prob, 2)
        output_dict["sum_symbols"] = sum_symbols
        output_dict["skipped_symbols"] = skipped_symbols
        output_dict["mean_symbol_log_prob"] = round(np.average(all_symbol_log_probs), 4)
        output_dict["mean_sentence_ppl"] = round(avg_sentence_ppl, 4)
        output_dict["ppl"] = round(ppl, 4)

        with open(args.json_file, "w", encoding="utf-8") as f:
            json.dump(output_dict, f, indent=4)
            f.write("\n")

    # Optional fill that contains the log prob of each prediction
    # Could be useful for recomputing confidence intervals or such
    if args.symbol_file:
        symbol_file = open(args.symbol_file, "w")
        for log_prob in all_symbol_log_probs:
            symbol_file.write(str(log_prob) + "\n")
        symbol_file.close()

    if args.stats_file:
        # Single line file output, useful for running experiments
        print(f"Outputting stats to {args.stats_file}, running bootstrap on {len(all_symbol_log_probs)} samples.")
        sys.stdout.flush()
        time_bootstrap = timer()
        bootstrap_log_prob = bootstrap(data=(all_symbol_log_probs,),
                                        statistic=np.mean,
                                        confidence_level=0.95,
                                        n_resamples=args.bootstrap_samples,
                                        method=args.bootstrap_method,
                                        random_state=rng)
        print(f"Bootstrap on log probs completed in {(timer() - time_bootstrap):.2f} seconds.")
        sys.stdout.flush()

        ppl_high = pow(10, -1 * bootstrap_log_prob.confidence_interval.low)
        ppl_low = pow(10, -1 * bootstrap_log_prob.confidence_interval.high)
        error_bar = (ppl_high - ppl_low) / 2.0

        print(f"Outputting stats to {args.stats_file}, running bootstrap on {len(all_sentence_ppls)} samples.")
        sys.stdout.flush()
        time_bootstrap = timer()
        bootstrap_sentence_ppl = bootstrap(data=(all_sentence_ppls,),
                                            statistic=np.mean,
                                            confidence_level=0.95,
                                            n_resamples=args.bootstrap_samples,
                                            method=args.bootstrap_method,
                                            random_state=rng)
        print(f"Bootstrap on sentence ppls completed in {(timer() - time_bootstrap):.2f} seconds.")
        sentence_ppl_high = bootstrap_sentence_ppl.confidence_interval.high
        sentence_ppl_low = bootstrap_sentence_ppl.confidence_interval.low
        sentence_ppl_error_bar = (sentence_ppl_high - sentence_ppl_low) / 2.0

        extra = ""
        extra_col = ""
        if args.stats_extra:
            extra = args.stats_extra + "\t"
            extra_col = "\t"
        params = -1
        if model == 4 or model == 7:
            params = lm.get_num_parameters()

        exists = path.isfile(args.stats_file)
        with open(args.stats_file, 'a') as file:
            if not exists:
                # Header if the stats file doesn't already exist
                file.write(f"{extra_col}ppl\tsum_log_prob\tsum_symbols\tboot_ppl_pm\tboot_ppl_low\tboot_ppl_high\tphrases\ttime\tparams\tdate_time\tper_symbol_time\tsd_per_symbol_time\tsentence_ppl\tboot_sentence_ppl\n")
            file.write(f"{extra}"
                         f"{ppl:.6f}"
                         f"\t{sum_log_prob:.6f}"
                         f"\t{sum_symbols}"
                         f"\t{error_bar:.6f}"
                         f"\t{ppl_low:.6f}"
                         f"\t{ppl_high:.6f}"
                         f"\t{phrase_count}"
                         f"\t{inference_time:.6f}"
                         f"\t{params}"
                         f"\t{datetime.now()}"
                         f"\t{overall_per_symbol_time:.6e}"
                         f"\t{overall_std_time:.6e}"
                         f"\t{avg_sentence_ppl:.6f}"
                         f"\t{sentence_ppl_error_bar:.6f}"
                         f"\n")

    # Prediction timing stats for the causal LLM
    if model == 4 or model == 6:
        lm.dump_predict_times()

    # Optionally print the predictions that took an abnormal amount of time
    if args.time_outliers:
        for (i, time) in enumerate(overall_predict_time_arr):
            if time < ci_floor:
                print(f"LOW OUTLIER: {overall_predict_details_arr[i]}, predict time = {time:.6f}\n")
            if time > ci_ceiling:
                print(f"HIGH OUTLIER: {overall_predict_details_arr[i]}, predict time = {time:.6f}\n")
<|MERGE_RESOLUTION|>--- conflicted
+++ resolved
@@ -95,15 +95,12 @@
                         help="number of samples to use for bootstrap estimates")
     parser.add_argument("--bootstrap-method", default="BCa",
                         help="method to use for bootstrap, BCa | basic | percentile")
-<<<<<<< HEAD
     parser.add_argument("--lora", action="store_true", default=False, help="use LoRA adapter with base model")
     parser.add_argument("--lora-path", help="huggingface or local path to LoRA adapter")
-=======
     parser.add_argument("--drop-start-end-words", action="store_true",
                         help="drop <s> and </s> words from phrases")
     parser.add_argument("--skip-oov-symbols", action="store_true",
                         help="skip symbols that aren't in our symbol set")
->>>>>>> 237ba730
 
     args = parser.parse_args()
 
